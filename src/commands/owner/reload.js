--- conflicted
+++ resolved
@@ -78,13 +78,8 @@
 	 * @param {string} subCommand
 	 * @param {string} input
 	 */
-<<<<<<< HEAD
-	async _run(ctx, subCommand, input) { // eslint-disable-line no-unused-vars
+	async _run(ctx, subCommand, input) {
 		switch (subCommand) {
-=======
-	async _run(ctx, subCommandName, input) {
-		switch (subCommandName) {
->>>>>>> 5bb35246
 			case 'command': {
 				let commandName = input.toLowerCase();
 
